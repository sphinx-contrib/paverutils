This file lists all extensions in this package and their authors.

aafig:
   Leandro Lucarella <llucax@gmail.com>

autorun:
   Vadim Gubergrits <vadim.gubergrits@gmail.com>

context:
   Wei-Wei Guo <wwguocn@gmail.com>

feed:
   Dan MacKinlay <sphinx@email.possumpalace.org>

gnuplot:
   Vadim Gubergrits <vadim.gubergrits@gmail.com>

lilypond:
   Wei-Wei Guo <wwguocn@gmail.com>

mscgen:
   Leandro Lucarella <llucax@gmail.com>

paverutils:
   Doug Hellmann <doug.hellmann@gmail.com>

rubydomain:
   SHIBUKAWA Yoshiki <yoshiki@shibu.jp>

sword:
   Wei-Wei Guo <wwguocn@gmail.com>

sdedit:
   SHIBUKAWA Yoshiki <yoshiki@shibu.jp>

traclinks:
   Kevin Horn <kevin.horn@gmail.com>

zopeext:
   Michael McNeil Forbes <mforbes@alum.mit.edu>

googleanalytics:
   Domen Kožar <domen@dev.si>

issuetracker:
   Sebastian Wiesner <lunaryorn@googlemail.com>

epydoc:
   Sebastian Wiesner <lunaryorn@googlemail.com>

pyqt4:
   Sebastian Wiesner <lunaryorn@googlemail.com>

doxylink
   Matt Williams <matt@milliams.com>

ansi:
   Sebastian Wiesner <lunaryorn@googlemail.com>

programoutput:
   Sebastian Wiesner <lunaryorn@googlemail.com>

cheeseshop:
   Richard Jones <r1chardj0n3s@gmail.com>
   Georg Brandl <georg@python.org>

plantuml:
   Yuya Nishihara <yuya@tcha.org>

spelling:
   Doug Hellmann <doug.hellmann@gmail.com>

sadisplay:
   Evgeniy Tatarkin <tatarkin.evg@gmail.com>

blockdiag:
   Takeshi KOMIYA <i.tkomiya@gmail.com>

<<<<<<< HEAD
requirements:
   Andrey Mikhaylenko <neithere@gmail.com>
=======
seqdiag:
   Takeshi KOMIYA <i.tkomiya@gmail.com>

actdiag:
   Takeshi KOMIYA <i.tkomiya@gmail.com>

nwdiag:
   Takeshi KOMIYA <i.tkomiya@gmail.com>
>>>>>>> a7b7ab6f
<|MERGE_RESOLUTION|>--- conflicted
+++ resolved
@@ -76,10 +76,6 @@
 blockdiag:
    Takeshi KOMIYA <i.tkomiya@gmail.com>
 
-<<<<<<< HEAD
-requirements:
-   Andrey Mikhaylenko <neithere@gmail.com>
-=======
 seqdiag:
    Takeshi KOMIYA <i.tkomiya@gmail.com>
 
@@ -88,4 +84,6 @@
 
 nwdiag:
    Takeshi KOMIYA <i.tkomiya@gmail.com>
->>>>>>> a7b7ab6f
+
+requirements:
+   Andrey Mikhaylenko <neithere@gmail.com>